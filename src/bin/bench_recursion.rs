--- conflicted
+++ resolved
@@ -19,11 +19,8 @@
     // change this to info or warn later.
     env_logger::Builder::from_env(Env::default().default_filter_or("debug")).init();
 
-<<<<<<< HEAD
     bench_prove::<PoseidonGoldilocksConfig, 2>()
-=======
     bench_prove::<GoldilocksField, 4>()
->>>>>>> 68e3befc
 }
 
 fn bench_prove<C: GenericConfig<D>, const D: usize>() -> Result<()> {
@@ -31,10 +28,7 @@
         num_wires: 126,
         num_routed_wires: 33,
         constant_gate_size: 6,
-<<<<<<< HEAD
-=======
         use_base_arithmetic_gate: false,
->>>>>>> 68e3befc
         security_bits: 128,
         rate_bits: 3,
         num_challenges: 3,

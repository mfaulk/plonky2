--- conflicted
+++ resolved
@@ -16,28 +16,14 @@
 
 /// A gate for conditionally swapping input values based on a boolean.
 #[derive(Clone, Debug)]
-<<<<<<< HEAD
-pub(crate) struct SwitchGate<F: Extendable<D>, const D: usize> {
+pub(crate) struct SwitchGate<F: PrimeField + Extendable<D>, const D: usize> {
     pub(crate) chunk_size: usize,
     pub(crate) num_copies: usize,
     _phantom: PhantomData<F>,
 }
 
-impl<F: Extendable<D>, const D: usize> SwitchGate<F, D> {
+impl<F: PrimeField + Extendable<D>, const D: usize> SwitchGate<F, D> {
     pub fn new(num_copies: usize, chunk_size: usize) -> Self {
-=======
-pub(crate) struct SwitchGate<F: PrimeField + Extendable<D>, const D: usize, const CHUNK_SIZE: usize>
-{
-    num_copies: usize,
-    _phantom: PhantomData<F>,
-}
-
-impl<F: PrimeField + Extendable<D>, const D: usize, const CHUNK_SIZE: usize>
-    SwitchGate<F, D, CHUNK_SIZE>
-{
-    pub fn new(config: CircuitConfig) -> Self {
-        let num_copies = Self::max_num_copies(config.num_routed_wires);
->>>>>>> 676c244d
         Self {
             chunk_size,
             num_copies,
@@ -80,13 +66,7 @@
     }
 }
 
-<<<<<<< HEAD
-impl<F: Extendable<D>, const D: usize> Gate<F, D> for SwitchGate<F, D> {
-=======
-impl<F: PrimeField + Extendable<D>, const D: usize, const CHUNK_SIZE: usize> Gate<F, D>
-    for SwitchGate<F, D, CHUNK_SIZE>
-{
->>>>>>> 676c244d
+impl<F: PrimeField + Extendable<D>, const D: usize> Gate<F, D> for SwitchGate<F, D> {
     fn id(&self) -> String {
         format!("{:?}<D={}>", self, D)
     }
@@ -214,25 +194,14 @@
 }
 
 #[derive(Debug)]
-<<<<<<< HEAD
-struct SwitchGenerator<F: Extendable<D>, const D: usize> {
-=======
-struct SwitchGenerator<F: PrimeField + Extendable<D>, const D: usize, const CHUNK_SIZE: usize> {
->>>>>>> 676c244d
+struct SwitchGenerator<F: PrimeField + Extendable<D>, const D: usize> {
     gate_index: usize,
     gate: SwitchGate<F, D>,
     copy: usize,
 }
 
-<<<<<<< HEAD
-impl<F: Extendable<D>, const D: usize> SwitchGenerator<F, D> {
+impl<F: PrimeField + Extendable<D>, const D: usize> SwitchGenerator<F, D> {
     fn in_out_dependencies(&self) -> Vec<Target> {
-=======
-impl<F: PrimeField + Extendable<D>, const D: usize, const CHUNK_SIZE: usize> SimpleGenerator<F>
-    for SwitchGenerator<F, D, CHUNK_SIZE>
-{
-    fn dependencies(&self) -> Vec<Target> {
->>>>>>> 676c244d
         let local_target = |input| Target::wire(self.gate_index, input);
 
         let mut deps = Vec::new();
@@ -313,7 +282,7 @@
     }
 }
 
-impl<F: Extendable<D>, const D: usize> WitnessGenerator<F> for SwitchGenerator<F, D> {
+impl<F: PrimeField + Extendable<D>, const D: usize> WitnessGenerator<F> for SwitchGenerator<F, D> {
     fn watch_list(&self) -> Vec<Target> {
         self.in_out_dependencies()
             .union(self.in_switch_dependencies())

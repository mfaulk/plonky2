use std::marker::PhantomData;

use crate::field::extension_field::target::ExtensionTarget;
use crate::field::extension_field::Extendable;
use crate::field::field_types::{Field, RichField};
use crate::gates::gate::Gate;
use crate::iop::generator::{GeneratedValues, SimpleGenerator, WitnessGenerator};
use crate::iop::target::Target;
use crate::iop::wire::Wire;
use crate::iop::witness::{PartitionWitness, Witness};
use crate::plonk::circuit_builder::CircuitBuilder;
use crate::plonk::circuit_data::CircuitConfig;
use crate::plonk::vars::{EvaluationTargets, EvaluationVars, EvaluationVarsBase};

/// A gate for raising a value to a power.
#[derive(Clone, Debug)]
pub(crate) struct ExponentiationGate<F: RichField + Extendable<D>, const D: usize> {
    pub num_power_bits: usize,
    pub _phantom: PhantomData<F>,
}

impl<F: RichField + Extendable<D>, const D: usize> ExponentiationGate<F, D> {
    pub fn new(num_power_bits: usize) -> Self {
        Self {
            num_power_bits,
            _phantom: PhantomData,
        }
    }

    pub fn new_from_config(config: &CircuitConfig) -> Self {
        let num_power_bits = Self::max_power_bits(config.num_wires, config.num_routed_wires);
        Self::new(num_power_bits)
    }

    fn max_power_bits(num_wires: usize, num_routed_wires: usize) -> usize {
        // 2 wires are reserved for the base and output.
        let max_for_routed_wires = num_routed_wires - 2;
        let max_for_wires = (num_wires - 2) / 2;
        max_for_routed_wires.min(max_for_wires)
    }

    pub fn wire_base(&self) -> usize {
        0
    }

    /// The `i`th bit of the exponent, in little-endian order.
    pub fn wire_power_bit(&self, i: usize) -> usize {
        debug_assert!(i < self.num_power_bits);
        1 + i
    }

    pub fn wire_output(&self) -> usize {
        1 + self.num_power_bits
    }

    pub fn wire_intermediate_value(&self, i: usize) -> usize {
        debug_assert!(i < self.num_power_bits);
        2 + self.num_power_bits + i
    }
}

impl<F: RichField + Extendable<D>, const D: usize> Gate<F, D> for ExponentiationGate<F, D> {
    fn id(&self) -> String {
        format!("{:?}<D={}>", self, D)
    }

    fn eval_unfiltered(&self, vars: EvaluationVars<F, D>) -> Vec<F::Extension> {
        let base = vars.local_wires[self.wire_base()];

        let power_bits: Vec<_> = (0..self.num_power_bits)
            .map(|i| vars.local_wires[self.wire_power_bit(i)])
            .collect();
        let intermediate_values: Vec<_> = (0..self.num_power_bits)
            .map(|i| vars.local_wires[self.wire_intermediate_value(i)])
            .collect();

        let output = vars.local_wires[self.wire_output()];

        let mut constraints = Vec::with_capacity(self.num_constraints());

        for i in 0..self.num_power_bits {
            let prev_intermediate_value = if i == 0 {
                F::Extension::ONE
            } else {
                intermediate_values[i - 1].square()
            };

            // power_bits is in LE order, but we accumulate in BE order.
            let cur_bit = power_bits[self.num_power_bits - i - 1];

            let not_cur_bit = F::Extension::ONE - cur_bit;
            let computed_intermediate_value =
                prev_intermediate_value * (cur_bit * base + not_cur_bit);
            constraints.push(computed_intermediate_value - intermediate_values[i]);
        }

        constraints.push(output - intermediate_values[self.num_power_bits - 1]);

        constraints
    }

    fn eval_unfiltered_base(&self, vars: EvaluationVarsBase<F>) -> Vec<F> {
        let base = vars.local_wires[self.wire_base()];

        let power_bits: Vec<_> = (0..self.num_power_bits)
            .map(|i| vars.local_wires[self.wire_power_bit(i)])
            .collect();
        let intermediate_values: Vec<_> = (0..self.num_power_bits)
            .map(|i| vars.local_wires[self.wire_intermediate_value(i)])
            .collect();

        let output = vars.local_wires[self.wire_output()];

        let mut constraints = Vec::with_capacity(self.num_constraints());

        for i in 0..self.num_power_bits {
            let prev_intermediate_value = if i == 0 {
                F::ONE
            } else {
                intermediate_values[i - 1].square()
            };

            // power_bits is in LE order, but we accumulate in BE order.
            let cur_bit = power_bits[self.num_power_bits - i - 1];

            let not_cur_bit = F::ONE - cur_bit;
            let computed_intermediate_value =
                prev_intermediate_value * (cur_bit * base + not_cur_bit);
            constraints.push(computed_intermediate_value - intermediate_values[i]);
        }

        constraints.push(output - intermediate_values[self.num_power_bits - 1]);

        constraints
    }

    fn eval_unfiltered_recursively(
        &self,
        builder: &mut CircuitBuilder<F, D>,
        vars: EvaluationTargets<D>,
    ) -> Vec<ExtensionTarget<D>> {
        let base = vars.local_wires[self.wire_base()];

        let power_bits: Vec<_> = (0..self.num_power_bits)
            .map(|i| vars.local_wires[self.wire_power_bit(i)])
            .collect();
        let intermediate_values: Vec<_> = (0..self.num_power_bits)
            .map(|i| vars.local_wires[self.wire_intermediate_value(i)])
            .collect();

        let output = vars.local_wires[self.wire_output()];

        let mut constraints = Vec::with_capacity(self.num_constraints());

        let one = builder.one_extension();
        for i in 0..self.num_power_bits {
            let prev_intermediate_value = if i == 0 {
                one
            } else {
                builder.square_extension(intermediate_values[i - 1])
            };

            // power_bits is in LE order, but we accumulate in BE order.
            let cur_bit = power_bits[self.num_power_bits - i - 1];
            let mul_by = builder.select_ext_generalized(cur_bit, base, one);
            let intermediate_value_diff =
                builder.mul_sub_extension(prev_intermediate_value, mul_by, intermediate_values[i]);
            constraints.push(intermediate_value_diff);
        }

        let output_diff =
            builder.sub_extension(output, intermediate_values[self.num_power_bits - 1]);
        constraints.push(output_diff);

        constraints
    }

    fn generators(
        &self,
        gate_index: usize,
        _local_constants: &[F],
    ) -> Vec<Box<dyn WitnessGenerator<F>>> {
        let gen = ExponentiationGenerator::<F, D> {
            gate_index,
            gate: self.clone(),
        };
        vec![Box::new(gen.adapter())]
    }

    fn num_wires(&self) -> usize {
        self.wire_intermediate_value(self.num_power_bits - 1) + 1
    }

    fn num_constants(&self) -> usize {
        0
    }

    fn degree(&self) -> usize {
        4
    }

    fn num_constraints(&self) -> usize {
        self.num_power_bits + 1
    }
}

#[derive(Debug)]
struct ExponentiationGenerator<F: RichField + Extendable<D>, const D: usize> {
    gate_index: usize,
    gate: ExponentiationGate<F, D>,
}

impl<F: RichField + Extendable<D>, const D: usize> SimpleGenerator<F>
    for ExponentiationGenerator<F, D>
{
    fn dependencies(&self) -> Vec<Target> {
        let local_target = |input| Target::wire(self.gate_index, input);

        let mut deps = Vec::with_capacity(self.gate.num_power_bits + 1);
        deps.push(local_target(self.gate.wire_base()));
        for i in 0..self.gate.num_power_bits {
            deps.push(local_target(self.gate.wire_power_bit(i)));
        }
        deps
    }

    fn run_once(&self, witness: &PartitionWitness<F>, out_buffer: &mut GeneratedValues<F>) {
        let local_wire = |input| Wire {
            gate: self.gate_index,
            input,
        };

        let get_local_wire = |input| witness.get_wire(local_wire(input));

        let num_power_bits = self.gate.num_power_bits;
        let base = get_local_wire(self.gate.wire_base());

        let power_bits = (0..num_power_bits)
            .map(|i| get_local_wire(self.gate.wire_power_bit(i)))
            .collect::<Vec<_>>();
        let mut intermediate_values = Vec::new();

        let mut current_intermediate_value = F::ONE;
        for i in 0..num_power_bits {
            if power_bits[num_power_bits - i - 1] == F::ONE {
                current_intermediate_value *= base;
            }
            intermediate_values.push(current_intermediate_value);
            current_intermediate_value *= current_intermediate_value;
        }

        for i in 0..num_power_bits {
            let intermediate_value_wire = local_wire(self.gate.wire_intermediate_value(i));
            out_buffer.set_wire(intermediate_value_wire, intermediate_values[i]);
        }

        let output_wire = local_wire(self.gate.wire_output());
        out_buffer.set_wire(output_wire, intermediate_values[num_power_bits - 1]);
    }
}

#[cfg(test)]
mod tests {
    use std::marker::PhantomData;

    use anyhow::Result;
    use rand::Rng;

<<<<<<< HEAD
=======
    use crate::field::extension_field::quartic::QuarticExtension;
>>>>>>> 68e3befc
    use crate::field::field_types::Field;
    use crate::field::goldilocks_field::GoldilocksField;
    use crate::gates::exponentiation::ExponentiationGate;
    use crate::gates::gate::Gate;
    use crate::gates::gate_testing::{test_eval_fns, test_low_degree};
    use crate::hash::hash_types::HashOut;
    use crate::plonk::circuit_data::CircuitConfig;
    use crate::plonk::config::{GenericConfig, PoseidonGoldilocksConfig};
    use crate::plonk::vars::EvaluationVars;
    use crate::util::log2_ceil;

    const MAX_POWER_BITS: usize = 17;

    #[test]
    fn wire_indices() {
        let gate = ExponentiationGate::<GoldilocksField, 4> {
            num_power_bits: 5,
            _phantom: PhantomData,
        };

        assert_eq!(gate.wire_base(), 0);
        assert_eq!(gate.wire_power_bit(0), 1);
        assert_eq!(gate.wire_power_bit(4), 5);
        assert_eq!(gate.wire_output(), 6);
        assert_eq!(gate.wire_intermediate_value(0), 7);
        assert_eq!(gate.wire_intermediate_value(4), 11);
    }

    #[test]
    fn low_degree() {
        let config = CircuitConfig {
            num_wires: 120,
            num_routed_wires: 30,
            ..CircuitConfig::standard_recursion_config()
        };

        test_low_degree::<GoldilocksField, _, 4>(ExponentiationGate::new_from_config(&config));
    }

    #[test]
    fn eval_fns() -> Result<()> {
<<<<<<< HEAD
        const D: usize = 2;
        type C = PoseidonGoldilocksConfig;
        type F = <C as GenericConfig<D>>::F;
        test_eval_fns::<F, C, _, D>(ExponentiationGate::new_from_config(
=======
        test_eval_fns::<GoldilocksField, _, 4>(ExponentiationGate::new_from_config(
>>>>>>> 68e3befc
            &CircuitConfig::standard_recursion_config(),
        ))
    }

    #[test]
    fn test_gate_constraint() {
<<<<<<< HEAD
        const D: usize = 2;
        type C = PoseidonGoldilocksConfig;
        type F = <C as GenericConfig<D>>::F;
        type FF = <C as GenericConfig<D>>::FE;
=======
        type F = GoldilocksField;
        type FF = QuarticExtension<GoldilocksField>;
        const D: usize = 4;
>>>>>>> 68e3befc

        /// Returns the local wires for an exponentiation gate given the base, power, and power bit
        /// values.
        fn get_wires(base: F, power: u64) -> Vec<FF> {
            let mut power_bits = Vec::new();
            let mut cur_power = power;
            while cur_power > 0 {
                power_bits.push(cur_power % 2);
                cur_power /= 2;
            }

            let num_power_bits = power_bits.len();

            let power_bits_f: Vec<_> = power_bits
                .iter()
                .map(|b| F::from_canonical_u64(*b))
                .collect();

            let mut v = vec![base];
            v.extend(power_bits_f);

            let mut intermediate_values = Vec::new();
            let mut current_intermediate_value = F::ONE;
            for i in 0..num_power_bits {
                if power_bits[num_power_bits - i - 1] == 1 {
                    current_intermediate_value *= base;
                }
                intermediate_values.push(current_intermediate_value);
                current_intermediate_value *= current_intermediate_value;
            }
            let output_value = intermediate_values[num_power_bits - 1];
            v.push(output_value);
            v.extend(intermediate_values);

            v.iter().map(|&x| x.into()).collect::<Vec<_>>()
        }

        let mut rng = rand::thread_rng();

        let base = F::TWO;
        let power = rng.gen::<usize>() % (1 << MAX_POWER_BITS);
        let num_power_bits = log2_ceil(power + 1);
        let gate = ExponentiationGate::<F, D> {
            num_power_bits,
            _phantom: PhantomData,
        };

        let vars = EvaluationVars {
            local_constants: &[],
            local_wires: &get_wires(base, power as u64),
            public_inputs_hash: &HashOut::rand(),
        };
        assert!(
            gate.eval_unfiltered(vars).iter().all(|x| x.is_zero()),
            "Gate constraints are not satisfied."
        );
    }
}<|MERGE_RESOLUTION|>--- conflicted
+++ resolved
@@ -266,10 +266,7 @@
     use anyhow::Result;
     use rand::Rng;
 
-<<<<<<< HEAD
-=======
     use crate::field::extension_field::quartic::QuarticExtension;
->>>>>>> 68e3befc
     use crate::field::field_types::Field;
     use crate::field::goldilocks_field::GoldilocksField;
     use crate::gates::exponentiation::ExponentiationGate;
@@ -311,30 +308,25 @@
 
     #[test]
     fn eval_fns() -> Result<()> {
-<<<<<<< HEAD
+        test_eval_fns::<GoldilocksField, _, 4>(ExponentiationGate::new_from_config(
+            &CircuitConfig::standard_recursion_config(),
         const D: usize = 2;
         type C = PoseidonGoldilocksConfig;
         type F = <C as GenericConfig<D>>::F;
         test_eval_fns::<F, C, _, D>(ExponentiationGate::new_from_config(
-=======
-        test_eval_fns::<GoldilocksField, _, 4>(ExponentiationGate::new_from_config(
->>>>>>> 68e3befc
             &CircuitConfig::standard_recursion_config(),
         ))
     }
 
     #[test]
     fn test_gate_constraint() {
-<<<<<<< HEAD
+        type F = GoldilocksField;
+        type FF = QuarticExtension<GoldilocksField>;
+        const D: usize = 4;
         const D: usize = 2;
         type C = PoseidonGoldilocksConfig;
         type F = <C as GenericConfig<D>>::F;
         type FF = <C as GenericConfig<D>>::FE;
-=======
-        type F = GoldilocksField;
-        type FF = QuarticExtension<GoldilocksField>;
-        const D: usize = 4;
->>>>>>> 68e3befc
 
         /// Returns the local wires for an exponentiation gate given the base, power, and power bit
         /// values.

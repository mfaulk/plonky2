--- conflicted
+++ resolved
@@ -11,22 +11,12 @@
 pub(crate) const SPONGE_CAPACITY: usize = 4;
 pub const SPONGE_WIDTH: usize = SPONGE_RATE + SPONGE_CAPACITY;
 
-<<<<<<< HEAD
 // pub(crate) const HASH_FAMILY: HashFamily = HashFamily::Poseidon;
 //
 // pub(crate) enum HashFamily {
 //     GMiMC,
 //     Poseidon,
 // }
-=======
-pub(crate) const HASH_FAMILY: HashFamily = HashFamily::Poseidon;
-
-pub(crate) enum HashFamily {
-    #[allow(dead_code)]
-    GMiMC,
-    Poseidon,
-}
->>>>>>> 68e3befc
 
 /// Hash the vector if necessary to reduce its length to ~256 bits. If it already fits, this is a
 /// no-op.
@@ -145,15 +135,12 @@
 
     // Absorb all input chunks.
     for input_chunk in inputs.chunks(SPONGE_RATE) {
-<<<<<<< HEAD
+        state[..input_chunk.len()].copy_from_slice(input_chunk);
+        state = permute(state);
         for i in 0..input_chunk.len() {
             state[i] = input_chunk[i];
         }
         state = P::permute(state);
-=======
-        state[..input_chunk.len()].copy_from_slice(input_chunk);
-        state = permute(state);
->>>>>>> 68e3befc
     }
 
     // Squeeze until we have the desired number of outputs.

use core::arch::x86_64::*;
use std::mem::size_of;

use static_assertions::const_assert;

use crate::field::field_types::Field;
use crate::field::goldilocks_field::GoldilocksField;
use crate::hash::poseidon::{
    Poseidon, ALL_ROUND_CONSTANTS, HALF_N_FULL_ROUNDS, N_PARTIAL_ROUNDS, N_ROUNDS,
};

// WARNING: This code contains tricks that work for the current MDS matrix and round constants, but
// are not guaranteed to work if those are changed.

// * Constant definitions *

const WIDTH: usize = 12;

// These tranformed round constants are used where the constant layer is fused with the preceeding
// MDS layer. The FUSED_ROUND_CONSTANTS for round i are the ALL_ROUND_CONSTANTS for round i + 1.
// The FUSED_ROUND_CONSTANTS for the very last round are 0, as it is not followed by a constant
// layer. On top of that, all FUSED_ROUND_CONSTANTS are shifted by 2 ** 63 to save a few XORs per
// round.
const fn make_fused_round_constants() -> [u64; WIDTH * N_ROUNDS] {
    let mut res = [0x8000000000000000u64; WIDTH * N_ROUNDS];
    let mut i: usize = WIDTH;
    while i < WIDTH * N_ROUNDS {
        res[i - WIDTH] ^= ALL_ROUND_CONSTANTS[i];
        i += 1;
    }
    res
}
const FUSED_ROUND_CONSTANTS: [u64; WIDTH * N_ROUNDS] = make_fused_round_constants();

// This is the top row of the MDS matrix. Concretely, it's the MDS exps vector at the following
// indices: [0, 11, ..., 1].
static TOP_ROW_EXPS: [usize; 12] = [0, 10, 16, 3, 12, 8, 1, 5, 3, 0, 1, 0];

// * Compile-time checks *

/// The MDS matrix multiplication ASM is specific to the MDS matrix below. We want this file to
/// fail to compile if it has been changed.
#[allow(dead_code)]
const fn check_mds_matrix() -> bool {
    // Can't == two arrays in a const_assert! (:
    let mut i = 0;
    let wanted_matrix_exps = [0, 0, 1, 0, 3, 5, 1, 8, 12, 3, 16, 10];
    while i < WIDTH {
<<<<<<< HEAD
        if <GoldilocksField as Poseidon>::MDS_MATRIX_EXPS[i] != wanted_matrix_exps[i] {
=======
        if <GoldilocksField as Poseidon<12>>::MDS_MATRIX_EXPS[i] != wanted_matrix_exps[i] {
>>>>>>> 68e3befc
            return false;
        }
        i += 1;
    }
    true
}
const_assert!(check_mds_matrix());

/// The maximum amount by which the MDS matrix will multiply the input.
/// i.e. max(MDS(state)) <= mds_matrix_inf_norm() * max(state).
const fn mds_matrix_inf_norm() -> u64 {
    let mut cumul = 0;
    let mut i = 0;
    while i < WIDTH {
<<<<<<< HEAD
        cumul += 1 << <GoldilocksField as Poseidon>::MDS_MATRIX_EXPS[i];
=======
        cumul += 1 << <GoldilocksField as Poseidon<12>>::MDS_MATRIX_EXPS[i];
>>>>>>> 68e3befc
        i += 1;
    }
    cumul
}

/// Ensure that adding round constants to the low result of the MDS multiplication can never
/// overflow.
#[allow(dead_code)]
const fn check_round_const_bounds_mds() -> bool {
    let max_mds_res = mds_matrix_inf_norm() * (u32::MAX as u64);
    let mut i = WIDTH; // First const layer is handled specially.
    while i < WIDTH * N_ROUNDS {
        if ALL_ROUND_CONSTANTS[i].overflowing_add(max_mds_res).1 {
            return false;
        }
        i += 1;
    }
    true
}
const_assert!(check_round_const_bounds_mds());

/// Ensure that the first WIDTH round constants are in canonical form for the vpcmpgtd trick.
#[allow(dead_code)]
const fn check_round_const_bounds_init() -> bool {
    let max_permitted_round_const = 0xffffffff00000000;
    let mut i = 0; // First const layer is handled specially.
    while i < WIDTH {
        if ALL_ROUND_CONSTANTS[i] > max_permitted_round_const {
            return false;
        }
        i += 1;
    }
    true
}
const_assert!(check_round_const_bounds_init());

// Preliminary notes:
// 1. AVX does not support addition with carry but 128-bit (2-word) addition can be easily
//    emulated. The method recognizes that for a + b overflowed iff (a + b) < a:
//        i. res_lo = a_lo + b_lo
//       ii. carry_mask = res_lo < a_lo
//      iii. res_hi = a_hi + b_hi - carry_mask
//    Notice that carry_mask is subtracted, not added. This is because AVX comparison instructions
//    return -1 (all bits 1) for true and 0 for false.
//
// 2. AVX does not have unsigned 64-bit comparisons. Those can be emulated with signed comparisons
//    by recognizing that a <u b iff a + (1 << 63) <s b + (1 << 63), where the addition wraps around
//    and the comparisons are unsigned and signed respectively. The shift function adds/subtracts
//    1 << 63 to enable this trick.
//      Example: addition with carry.
//        i. a_lo_s = shift(a_lo)
//       ii. res_lo_s = a_lo_s + b_lo
//      iii. carry_mask = res_lo_s <s a_lo_s
//       iv. res_lo = shift(res_lo_s)
//        v. res_hi = a_hi + b_hi - carry_mask
//    The suffix _s denotes a value that has been shifted by 1 << 63. The result of addition is
//    shifted if exactly one of the operands is shifted, as is the case on line ii. Line iii.
//    performs a signed comparison res_lo_s <s a_lo_s on shifted values to emulate unsigned
//    comparison res_lo <u a_lo on unshifted values. Finally, line iv. reverses the shift so the
//    result can be returned.
//      When performing a chain of calculations, we can often save instructions by letting the shift
//    propagate through and only undoing it when necessary. For example, to compute the addition of
//    three two-word (128-bit) numbers we can do:
//        i. a_lo_s = shift(a_lo)
//       ii. tmp_lo_s = a_lo_s + b_lo
//      iii. tmp_carry_mask = tmp_lo_s <s a_lo_s
//       iv. tmp_hi = a_hi + b_hi - tmp_carry_mask
//        v. res_lo_s = tmp_lo_s + c_lo
//       vi. res_carry_mask = res_lo_s <s tmp_lo_s
//      vii. res_lo = shift(res_lo_s)
//     viii. res_hi = tmp_hi + c_hi - res_carry_mask
//    Notice that the above 3-value addition still only requires two calls to shift, just like our
//    2-value addition.

macro_rules! map3 {
    ($f:ident::<$l:literal>, $v:ident) => {
        ($f::<$l>($v.0), $f::<$l>($v.1), $f::<$l>($v.2))
    };
    ($f:ident, $v0:ident, $v1:ident) => {
        ($f($v0.0, $v1.0), $f($v0.1, $v1.1), $f($v0.2, $v1.2))
    };
    ($f:ident, $v0:ident, rep $v1:ident) => {
        ($f($v0.0, $v1), $f($v0.1, $v1), $f($v0.2, $v1))
    };
}

#[inline(always)]
unsafe fn const_layer(
    state: (__m256i, __m256i, __m256i),
    round_const_arr: &[u64; 12],
) -> (__m256i, __m256i, __m256i) {
    let sign_bit = _mm256_set1_epi64x(i64::MIN);
    let round_const = (
        _mm256_loadu_si256((&round_const_arr[0..4]).as_ptr().cast::<__m256i>()),
        _mm256_loadu_si256((&round_const_arr[4..8]).as_ptr().cast::<__m256i>()),
        _mm256_loadu_si256((&round_const_arr[8..12]).as_ptr().cast::<__m256i>()),
    );
    let state_s = map3!(_mm256_xor_si256, state, rep sign_bit); // Shift by 2**63.
    let res_maybe_wrapped_s = map3!(_mm256_add_epi64, state_s, round_const);
    // 32-bit compare is much faster than 64-bit compare on Intel. We can use 32-bit compare here
    // as long as we can guarantee that state > res_maybe_wrapped iff state >> 32 >
    // res_maybe_wrapped >> 32. Clearly, if state >> 32 > res_maybe_wrapped >> 32, then state >
    // res_maybe_wrapped, and similarly for <.
    //   It remains to show that we can't have state >> 32 == res_maybe_wrapped >> 32 with state >
    // res_maybe_wrapped. If state >> 32 == res_maybe_wrapped >> 32, then round_const >> 32 =
    // 0xffffffff and the addition of the low doubleword generated a carry bit. This can never
    // occur if all round constants are < 0xffffffff00000001 = ORDER: if the high bits are
    // 0xffffffff, then the low bits are 0, so the carry bit cannot occur. So this trick is valid
    // as long as all the round constants are in canonical form.
    // The mask contains 0xffffffff in the high doubleword if wraparound occured and 0 otherwise.
    // We will ignore the low doubleword.
    let wraparound_mask = map3!(_mm256_cmpgt_epi32, state_s, res_maybe_wrapped_s);
    // wraparound_adjustment contains 0xffffffff = EPSILON if wraparound occured and 0 otherwise.
    let wraparound_adjustment = map3!(_mm256_srli_epi64::<32>, wraparound_mask);
    // XOR commutes with the addition below. Placing it here helps mask latency.
    let res_maybe_wrapped = map3!(_mm256_xor_si256, res_maybe_wrapped_s, rep sign_bit);
    // Add EPSILON = subtract ORDER.
    let res = map3!(_mm256_add_epi64, res_maybe_wrapped, wraparound_adjustment);
    res
}

#[inline(always)]
unsafe fn square3(
    x: (__m256i, __m256i, __m256i),
) -> ((__m256i, __m256i, __m256i), (__m256i, __m256i, __m256i)) {
    let sign_bit = _mm256_set1_epi64x(i64::MIN);
    let x_hi = map3!(_mm256_srli_epi64::<32>, x);
    let mul_ll = map3!(_mm256_mul_epu32, x, x);
    let mul_lh = map3!(_mm256_mul_epu32, x, x_hi);
    let mul_hh = map3!(_mm256_mul_epu32, x_hi, x_hi);
    let res_lo0_s = map3!(_mm256_xor_si256, mul_ll, rep sign_bit);
    let mul_lh_lo = map3!(_mm256_slli_epi64::<33>, mul_lh);
    let res_lo1_s = map3!(_mm256_add_epi64, res_lo0_s, mul_lh_lo);
    let carry = map3!(_mm256_cmpgt_epi64, res_lo0_s, res_lo1_s);
    let mul_lh_hi = map3!(_mm256_srli_epi64::<31>, mul_lh);
    let res_hi0 = map3!(_mm256_add_epi64, mul_hh, mul_lh_hi);
    let res_hi1 = map3!(_mm256_sub_epi64, res_hi0, carry);
    (res_lo1_s, res_hi1)
}

#[inline(always)]
unsafe fn mul3(
    x: (__m256i, __m256i, __m256i),
    y: (__m256i, __m256i, __m256i),
) -> ((__m256i, __m256i, __m256i), (__m256i, __m256i, __m256i)) {
    let sign_bit = _mm256_set1_epi64x(i64::MIN);
    let y_hi = map3!(_mm256_srli_epi64::<32>, y);
    let x_hi = map3!(_mm256_srli_epi64::<32>, x);
    let mul_ll = map3!(_mm256_mul_epu32, x, y);
    let mul_lh = map3!(_mm256_mul_epu32, x, y_hi);
    let mul_hl = map3!(_mm256_mul_epu32, x_hi, y);
    let mul_hh = map3!(_mm256_mul_epu32, x_hi, y_hi);
    let mul_lh_lo = map3!(_mm256_slli_epi64::<32>, mul_lh);
    let res_lo0_s = map3!(_mm256_xor_si256, mul_ll, rep sign_bit);
    let mul_hl_lo = map3!(_mm256_slli_epi64::<32>, mul_hl);
    let res_lo1_s = map3!(_mm256_add_epi64, res_lo0_s, mul_lh_lo);
    let carry0 = map3!(_mm256_cmpgt_epi64, res_lo0_s, res_lo1_s);
    let mul_lh_hi = map3!(_mm256_srli_epi64::<32>, mul_lh);
    let res_lo2_s = map3!(_mm256_add_epi64, res_lo1_s, mul_hl_lo);
    let carry1 = map3!(_mm256_cmpgt_epi64, res_lo1_s, res_lo2_s);
    let mul_hl_hi = map3!(_mm256_srli_epi64::<32>, mul_hl);
    let res_hi0 = map3!(_mm256_add_epi64, mul_hh, mul_lh_hi);
    let res_hi1 = map3!(_mm256_add_epi64, res_hi0, mul_hl_hi);
    let res_hi2 = map3!(_mm256_sub_epi64, res_hi1, carry0);
    let res_hi3 = map3!(_mm256_sub_epi64, res_hi2, carry1);
    (res_lo2_s, res_hi3)
}

#[inline(always)]
unsafe fn reduce3(
    (x_lo_s, x_hi): ((__m256i, __m256i, __m256i), (__m256i, __m256i, __m256i)),
) -> (__m256i, __m256i, __m256i) {
    let epsilon = _mm256_set1_epi64x(0xffffffff);
    let sign_bit = _mm256_set1_epi64x(i64::MIN);
    let x_hi_hi = map3!(_mm256_srli_epi64::<32>, x_hi);
    let res0_s = map3!(_mm256_sub_epi64, x_lo_s, x_hi_hi);
    let wraparound_mask0 = map3!(_mm256_cmpgt_epi32, res0_s, x_lo_s);
    let wraparound_adj0 = map3!(_mm256_srli_epi64::<32>, wraparound_mask0);
    let x_hi_lo = map3!(_mm256_and_si256, x_hi, rep epsilon);
    let x_hi_lo_shifted = map3!(_mm256_slli_epi64::<32>, x_hi);
    let res1_s = map3!(_mm256_sub_epi64, res0_s, wraparound_adj0);
    let x_hi_lo_mul_epsilon = map3!(_mm256_sub_epi64, x_hi_lo_shifted, x_hi_lo);
    let res2_s = map3!(_mm256_add_epi64, res1_s, x_hi_lo_mul_epsilon);
    let wraparound_mask2 = map3!(_mm256_cmpgt_epi32, res1_s, res2_s);
    let wraparound_adj2 = map3!(_mm256_srli_epi64::<32>, wraparound_mask2);
    let res3_s = map3!(_mm256_add_epi64, res2_s, wraparound_adj2);
    let res3 = map3!(_mm256_xor_si256, res3_s, rep sign_bit);
    res3
}

#[inline(always)]
unsafe fn sbox_layer_full(state: (__m256i, __m256i, __m256i)) -> (__m256i, __m256i, __m256i) {
    let state2_unreduced = square3(state);
    let state2 = reduce3(state2_unreduced);
    let state4_unreduced = square3(state2);
    let state3_unreduced = mul3(state2, state);
    let state4 = reduce3(state4_unreduced);
    let state3 = reduce3(state3_unreduced);
    let state7_unreduced = mul3(state3, state4);
    let state7 = reduce3(state7_unreduced);
    state7
}

#[inline(always)]
unsafe fn mds_layer_reduce(
    lo_s: (__m256i, __m256i, __m256i),
    hi: (__m256i, __m256i, __m256i),
) -> (__m256i, __m256i, __m256i) {
    // This is done in assembly because, frankly, it's cleaner than intrinsics. We also don't have
    // to worry about whether the compiler is doing weird things. This entire routine needs proper
    // pipelining so there's no point rewriting this, only to have to rewrite it again.
    let res0: __m256i;
    let res1: __m256i;
    let res2: __m256i;
    let epsilon = _mm256_set1_epi64x(0xffffffff);
    let sign_bit = _mm256_set1_epi64x(i64::MIN);
    asm!(
        // The high results are in ymm3, ymm4, ymm5.
        // The low results (shifted by 2**63) are in ymm0, ymm1, ymm2

        // We want to do: ymm0 := ymm0 + (ymm3 * 2**32) in modulo P.
        // This can be computed by ymm0 + (ymm3 << 32) + (ymm3 >> 32) * EPSILON,
        // where the additions must correct for over/underflow.

        // First, do ymm0 + (ymm3 << 32)  (first chain)
        "vpsllq   ymm6, ymm3, 32",
        "vpsllq   ymm7, ymm4, 32",
        "vpsllq   ymm8, ymm5, 32",
        "vpaddq   ymm6, ymm6, ymm0",
        "vpaddq   ymm7, ymm7, ymm1",
        "vpaddq   ymm8, ymm8, ymm2",
        "vpcmpgtd ymm0, ymm0, ymm6",
        "vpcmpgtd ymm1, ymm1, ymm7",
        "vpcmpgtd ymm2, ymm2, ymm8",

        // Now we interleave the chains so this gets a bit uglier.
        // Form ymm3 := (ymm3 >> 32) * EPSILON  (second chain)
        "vpsrlq ymm9,  ymm3, 32",
        "vpsrlq ymm10, ymm4, 32",
        "vpsrlq ymm11, ymm5, 32",
        // (first chain again)
        "vpsrlq ymm0, ymm0, 32",
        "vpsrlq ymm1, ymm1, 32",
        "vpsrlq ymm2, ymm2, 32",
        // (second chain again)
        "vpandn ymm3, ymm14, ymm3",
        "vpandn ymm4, ymm14, ymm4",
        "vpandn ymm5, ymm14, ymm5",
        "vpsubq ymm3, ymm3, ymm9",
        "vpsubq ymm4, ymm4, ymm10",
        "vpsubq ymm5, ymm5, ymm11",
        // (first chain again)
        "vpaddq ymm0, ymm6, ymm0",
        "vpaddq ymm1, ymm7, ymm1",
        "vpaddq ymm2, ymm8, ymm2",

        // Merge two chains (second addition)
        "vpaddq   ymm3, ymm0, ymm3",
        "vpaddq   ymm4, ymm1, ymm4",
        "vpaddq   ymm5, ymm2, ymm5",
        "vpcmpgtd ymm0, ymm0, ymm3",
        "vpcmpgtd ymm1, ymm1, ymm4",
        "vpcmpgtd ymm2, ymm2, ymm5",
        "vpsrlq   ymm6, ymm0, 32",
        "vpsrlq   ymm7, ymm1, 32",
        "vpsrlq   ymm8, ymm2, 32",
        "vpxor    ymm3, ymm15, ymm3",
        "vpxor    ymm4, ymm15, ymm4",
        "vpxor    ymm5, ymm15, ymm5",
        "vpaddq   ymm0, ymm6, ymm3",
        "vpaddq   ymm1, ymm7, ymm4",
        "vpaddq   ymm2, ymm8, ymm5",
        inout("ymm0") lo_s.0 => res0,
        inout("ymm1") lo_s.1 => res1,
        inout("ymm2") lo_s.2 => res2,
        inout("ymm3") hi.0 => _,
        inout("ymm4") hi.1 => _,
        inout("ymm5") hi.2 => _,
        out("ymm6") _, out("ymm7") _, out("ymm8") _, out("ymm9") _, out("ymm10") _, out("ymm11") _,
        in("ymm14") epsilon, in("ymm15") sign_bit,
        options(pure, nomem, preserves_flags, nostack),
    );
    (res0, res1, res2)
}

#[inline(always)]
unsafe fn mds_multiply_and_add_round_const_s(
    state: (__m256i, __m256i, __m256i),
    (base, index): (*const u64, usize),
) -> ((__m256i, __m256i, __m256i), (__m256i, __m256i, __m256i)) {
    // TODO: Would it be faster to save the input to memory and do unaligned
    //   loads instead of swizzling? It would reduce pressure on port 5 but it
    //   would also have high latency (no store forwarding).
    // TODO: Would it be faster to store the lo and hi inputs and outputs on one
    //   vector? I.e., we currently operate on [lo(s[0]), lo(s[1]), lo(s[2]),
    //   lo(s[3])] and [hi(s[0]), hi(s[1]), hi(s[2]), hi(s[3])] separately. Using
    //   [lo(s[0]), lo(s[1]), hi(s[0]), hi(s[1])] and [lo(s[2]), lo(s[3]),
    //   hi(s[2]), hi(s[3])] would save us a few swizzles but would also need more
    //   registers.
    // TODO: Plain-vanilla matrix-vector multiplication might also work. We take
    //   one element of the input (a scalar), multiply a column by it, and
    //   accumulate. It would require shifts by amounts loaded from memory, but
    //   would eliminate all swizzles. The downside is that we can no longer
    //   special-case MDS == 0 and MDS == 1, so we end up with more shifts.
    // TODO: Building on the above: FMA? It has high latency (4 cycles) but we
    //   have enough operands to mask it. The main annoyance will be conversion
    //   to/from floating-point.
    // TODO: Try taking the complex Fourier transform and doing the convolution
    //   with elementwise Fourier multiplication. Alternatively, try a Fourier
    //   transform modulo Q, such that the prime field fits the result without
    //   wraparound (i.e. Q > 0x1_1536_fffe_eac9) and has fast multiplication/-
    //   reduction.

    // At the end of the matrix-vector multiplication r = Ms,
    // - ymm3 holds r[0:4]
    // - ymm4 holds r[4:8]
    // - ymm5 holds r[8:12]
    // - ymm6 holds r[2:6]
    // - ymm7 holds r[6:10]
    // - ymm8 holds concat(r[10:12], r[0:2])
    // Note that there are duplicates. E.g. r[0] is represented by ymm3[0] and
    // ymm8[2]. To obtain the final result, we must sum the duplicate entries:
    //   ymm3[0:2] += ymm8[2:4]
    //   ymm3[2:4] += ymm6[0:2]
    //   ymm4[0:2] += ymm6[2:4]
    //   ymm4[2:4] += ymm7[0:2]
    //   ymm5[0:2] += ymm7[2:4]
    //   ymm5[2:4] += ymm8[0:2]
    // Thus, the final result resides in ymm3, ymm4, ymm5.

    // WARNING: This code assumes that sum(1 << exp for exp in MDS_EXPS) * 0xffffffff fits in a
    // u64. If this guarantee ceases to hold, then it will no longer be correct.
    let (unreduced_lo0_s, unreduced_lo1_s, unreduced_lo2_s): (__m256i, __m256i, __m256i);
    let (unreduced_hi0, unreduced_hi1, unreduced_hi2): (__m256i, __m256i, __m256i);
    let epsilon = _mm256_set1_epi64x(0xffffffff);
    asm!(
        // Extract low 32 bits of the word
        "vpand ymm9,  ymm14, ymm0",
        "vpand ymm10, ymm14, ymm1",
        "vpand ymm11, ymm14, ymm2",

        "mov eax, 1",

        // Fall through for MDS matrix multiplication on low 32 bits

        // This is a GCC _local label_. For details, see
        // https://doc.rust-lang.org/beta/unstable-book/library-features/asm.html#labels
        // In short, the assembler makes sure to assign a unique name to replace `2:` with a unique
        // name, so the label does not clash with any compiler-generated label. `2:` can appear
        // multiple times; to disambiguate, we must refer to it as `2b` or `2f`, specifying the
        // direction as _backward_ or _forward_.
        "2:",
        // NB: This block is run twice: once on the low 32 bits and once for the
        // high 32 bits. The 32-bit -> 64-bit matrix multiplication is responsible
        // for the majority of the instructions in this routine. By reusing them,
        // we decrease the burden on instruction caches by over one third.

        // 32-bit -> 64-bit MDS matrix multiplication
        // The scalar loop goes:
        //     for r in 0..WIDTH {
        //         let mut res = 0u128;
        //         for i in 0..WIDTH {
        //             res += (state[(i + r) % WIDTH] as u128) << MDS_MATRIX_EXPS[i];
        //         }
        //         result[r] = reduce(res);
        //     }
        //
        // Here, we swap the loops. Equivalent to:
        //     let mut res = [0u128; WIDTH];
        //     for i in 0..WIDTH {
        //         let mds_matrix_exp = MDS_MATRIX_EXPS[i];
        //         for r in 0..WIDTH {
        //             res[r] += (state[(i + r) % WIDTH] as u128) << mds_matrix_exp;
        //         }
        //     }
        //     for r in 0..WIDTH {
        //         result[r] = reduce(res[r]);
        //     }
        //
        // Notice that in the lower version, all iterations of the inner loop
        // shift by the same amount. In vector, we perform multiple iterations of
        // the loop at once, and vector shifts are cheaper when all elements are
        // shifted by the same amount.
        //
        // We use a trick to avoid rotating the state vector many times. We
        // have as input the state vector and the state vector rotated by one. We
        // also have two accumulators: an unrotated one and one that's rotated by
        // two. Rotations by three are achieved by matching an input rotated by
        // one with an accumulator rotated by two. Rotations by four are free:
        // they are done by using a different register.

        // mds[0 - 0] = 0 not done; would be a move from in0 to ymm3
        // ymm3 not set
        // mds[0 - 4] = 12
        "vpsllq ymm4, ymm9, 12",
        // mds[0 - 8] = 3
        "vpsllq ymm5, ymm9, 3",
        // mds[0 - 2] = 16
        "vpsllq ymm6, ymm9, 16",
        // mds[0 - 6] = mds[0 - 10] = 1
        "vpaddq ymm7, ymm9, ymm9",
        // ymm8 not written
        // ymm3 and ymm8 have not been written to, because those would be unnecessary
        // copies. Implicitly, ymm3 := in0 and ymm8 := ymm7.

        // ymm12 := [ymm9[1], ymm9[2], ymm9[3], ymm10[0]]
        "vperm2i128 ymm13, ymm9, ymm10, 0x21",
        "vshufpd    ymm12, ymm9, ymm13, 0x5",

        // ymm3 and ymm8 are not read because they have not been written to
        // earlier. Instead, the "current value" of ymm3 is read from ymm9 and the
        // "current value" of ymm8 is read from ymm7.
        // mds[4 - 0] = 3
        "vpsllq ymm13, ymm10, 3",
        "vpaddq ymm3,  ymm9, ymm13",
        // mds[4 - 4] = 0
        "vpaddq ymm4,  ymm4, ymm10",
        // mds[4 - 8] = 12
        "vpsllq ymm13, ymm10, 12",
        "vpaddq ymm5,  ymm5, ymm13",
        // mds[4 - 2] = mds[4 - 10] = 1
        "vpaddq ymm13, ymm10, ymm10",
        "vpaddq ymm6,  ymm6, ymm13",
        "vpaddq ymm8,  ymm7, ymm13",
        // mds[4 - 6] = 16
        "vpsllq ymm13, ymm10, 16",
        "vpaddq ymm7,  ymm7, ymm13",

        // mds[1 - 0] = 0
        "vpaddq ymm3,  ymm3, ymm12",
        // mds[1 - 4] = 3
        "vpsllq ymm13, ymm12, 3",
        "vpaddq ymm4,  ymm4, ymm13",
        // mds[1 - 8] = 5
        "vpsllq ymm13, ymm12, 5",
        "vpaddq ymm5,  ymm5, ymm13",
        // mds[1 - 2] = 10
        "vpsllq ymm13, ymm12, 10",
        "vpaddq ymm6,  ymm6, ymm13",
        // mds[1 - 6] = 8
        "vpsllq ymm13, ymm12, 8",
        "vpaddq ymm7,  ymm7, ymm13",
        // mds[1 - 10] = 0
        "vpaddq ymm8, ymm8, ymm12",

        // ymm10 := [ymm10[1], ymm10[2], ymm10[3], ymm11[0]]
        "vperm2i128 ymm13, ymm10, ymm11, 0x21",
        "vshufpd    ymm10, ymm10, ymm13, 0x5",

        // mds[8 - 0] = 12
        "vpsllq ymm13, ymm11, 12",
        "vpaddq ymm3,  ymm3, ymm13",
        // mds[8 - 4] = 3
        "vpsllq ymm13, ymm11, 3",
        "vpaddq ymm4,  ymm4, ymm13",
        // mds[8 - 8] = 0
        "vpaddq ymm5,  ymm5, ymm11",
        // mds[8 - 2] = mds[8 - 6] = 1
        "vpaddq ymm13, ymm11, ymm11",
        "vpaddq ymm6,  ymm6, ymm13",
        "vpaddq ymm7,  ymm7, ymm13",
        // mds[8 - 10] = 16
        "vpsllq ymm13, ymm11, 16",
        "vpaddq ymm8,  ymm8, ymm13",

        // ymm9 := [ymm11[1], ymm11[2], ymm11[3], ymm9[0]]
        "vperm2i128 ymm13, ymm11, ymm9, 0x21",
        "vshufpd    ymm9,  ymm11, ymm13, 0x5",

        // mds[5 - 0] = 5
        "vpsllq ymm13, ymm10, 5",
        "vpaddq ymm3,  ymm3, ymm13",
        // mds[5 - 4] = 0
        "vpaddq ymm4,  ymm4, ymm10",
        // mds[5 - 8] = 3
        "vpsllq ymm13, ymm10, 3",
        "vpaddq ymm5,  ymm5, ymm13",
        // mds[5 - 2] = 0
        "vpaddq ymm6,  ymm6, ymm10",
        // mds[5 - 6] = 10
        "vpsllq ymm13, ymm10, 10",
        "vpaddq ymm7,  ymm7, ymm13",
        // mds[5 - 10] = 8
        "vpsllq ymm13, ymm10, 8",
        "vpaddq ymm8,  ymm8, ymm13",

        // mds[9 - 0] = 3
        "vpsllq ymm13, ymm9, 3",
        "vpaddq ymm3,  ymm3, ymm13",
        // mds[9 - 4] = 5
        "vpsllq ymm13, ymm9, 5",
        "vpaddq ymm4,  ymm4, ymm13",
        // mds[9 - 8] = 0
        "vpaddq ymm5,  ymm5, ymm9",
        // mds[9 - 2] = 8
        "vpsllq ymm13, ymm9, 8",
        "vpaddq ymm6,  ymm6, ymm13",
        // mds[9 - 6] = 0
        "vpaddq ymm7,  ymm7, ymm9",
        // mds[9 - 10] = 10
        "vpsllq ymm13, ymm9, 10",
        "vpaddq ymm8,  ymm8, ymm13",

        // Rotate ymm6-ymm8 and add to the corresponding elements of ymm3-ymm5
        "vperm2i128 ymm13, ymm8, ymm6, 0x21",
        "vpaddq     ymm3,  ymm3, ymm13",
        "vperm2i128 ymm13, ymm6, ymm7, 0x21",
        "vpaddq     ymm4,  ymm4, ymm13",
        "vperm2i128 ymm13, ymm7, ymm8, 0x21",
        "vpaddq     ymm5,  ymm5, ymm13",

        // If this is the first time we have run 2: (low 32 bits) then continue.
        // If second time (high 32 bits), then jump to 3:.
        "dec eax",
        // Jump to the _local label_ (see above) `3:`. `f` for _forward_ specifies the direction.
        "jnz 3f",

        // Extract high 32 bits
        "vpsrlq ymm9,  ymm0, 32",
        "vpsrlq ymm10, ymm1, 32",
        "vpsrlq ymm11, ymm2, 32",

        // Need to move the low result from ymm3-ymm5 to ymm0-13 so it is not
        // overwritten. Save three instructions by combining the move with the constant layer,
        // which would otherwise be done in 3:. The round constants include the shift by 2**63, so
        // the resulting ymm0,1,2 are also shifted by 2**63.
        // It is safe to add the round constants here without checking for overflow. The values in
        // ymm3,4,5 are guaranteed to be <= 0x11536fffeeac9. All round constants are < 2**64
        // - 0x11536fffeeac9.
        // WARNING: If this guarantee ceases to hold due to a change in the MDS matrix or round
        // constants, then this code will no longer be correct.
        "vpaddq ymm0, ymm3, [{base} + {index}]",
        "vpaddq ymm1, ymm4, [{base} + {index} + 32]",
        "vpaddq ymm2, ymm5, [{base} + {index} + 64]",

        // MDS matrix multiplication, again. This time on high 32 bits.
        // Jump to the _local label_ (see above) `2:`. `b` for _backward_ specifies the direction.
        "jmp 2b",

        // `3:` is a _local label_ (see above).
        "3:",
        // Just done the MDS matrix multiplication on high 32 bits.
        // The high results are in ymm3, ymm4, ymm5.
        // The low results (shifted by 2**63 and including the following constant layer) are in
        // ymm0, ymm1, ymm2.
        base = in(reg) base,
        index = in(reg) index,
        inout("ymm0") state.0 => unreduced_lo0_s,
        inout("ymm1") state.1 => unreduced_lo1_s,
        inout("ymm2") state.2 => unreduced_lo2_s,
        out("ymm3") unreduced_hi0,
        out("ymm4") unreduced_hi1,
        out("ymm5") unreduced_hi2,
        out("ymm6") _,out("ymm7") _, out("ymm8") _, out("ymm9") _,
        out("ymm10") _, out("ymm11") _, out("ymm12") _, out("ymm13") _,
        in("ymm14") epsilon,
        out("rax") _,
        options(pure, nomem, nostack),
    );
    (
        (unreduced_lo0_s, unreduced_lo1_s, unreduced_lo2_s),
        (unreduced_hi0, unreduced_hi1, unreduced_hi2),
    )
}

#[inline(always)]
unsafe fn mds_const_layers_full(
    state: (__m256i, __m256i, __m256i),
    round_constants: (*const u64, usize),
) -> (__m256i, __m256i, __m256i) {
    let (unreduced_lo_s, unreduced_hi) = mds_multiply_and_add_round_const_s(state, round_constants);
    mds_layer_reduce(unreduced_lo_s, unreduced_hi)
}

/// Compute x ** 7
#[inline(always)]
unsafe fn sbox_partial(mut x: u64) -> u64 {
    // This is done in assembly to fix LLVM's poor treatment of wraparound addition/subtraction
    // and to ensure that multiplication by EPSILON is done with bitshifts, leaving port 1 for
    // vector operations.
    // TODO: Interleave with MDS multiplication.
    asm!(
        "mov r9, rdx",

        // rdx := rdx ^ 2
        "mulx rdx, rax, rdx",
        "shrx r8, rdx, r15",
        "mov r12d, edx",
        "shl rdx, 32",
        "sub rdx, r12",
        // rax - r8, with underflow
        "sub rax, r8",
        "sbb r8d, r8d", // sets r8 to 2^32 - 1 if subtraction underflowed
        "sub rax, r8",
        // rdx + rax, with overflow
        "add rdx, rax",
        "sbb eax, eax",
        "add rdx, rax",

        // rax := rdx * r9, rdx := rdx ** 2
        "mulx rax, r11, r9",
        "mulx rdx, r12, rdx",

        "shrx r9, rax, r15",
        "shrx r10, rdx, r15",

        "sub r11, r9",
        "sbb r9d, r9d",
        "sub r12, r10",
        "sbb r10d, r10d",
        "sub r11, r9",
        "sub r12, r10",

        "mov r9d, eax",
        "mov r10d, edx",
        "shl rax, 32",
        "shl rdx, 32",
        "sub rax, r9",
        "sub rdx, r10",

        "add rax, r11",
        "sbb r11d, r11d",
        "add rdx, r12",
        "sbb r12d, r12d",
        "add rax, r11",
        "add rdx, r12",

        // rax := rax * rdx
        "mulx rax, rdx, rax",
        "shrx r11, rax, r15",
        "mov r12d, eax",
        "shl rax, 32",
        "sub rax, r12",
        // rdx - r11, with underflow
        "sub rdx, r11",
        "sbb r11d, r11d", // sets r11 to 2^32 - 1 if subtraction underflowed
        "sub rdx, r11",
        //  rdx + rax, with overflow
        "add rdx, rax",
        "sbb eax, eax",
        "add rdx, rax",
        inout("rdx") x,
        out("rax") _,
        out("r8") _,
        out("r9") _,
        out("r10") _,
        out("r11") _,
        out("r12") _,
        in("r15") 32,
        options(pure, nomem, nostack),
    );
    x
}

#[inline(always)]
unsafe fn partial_round(
    (state0, state1, state2): (__m256i, __m256i, __m256i),
    round_constants: (*const u64, usize),
) -> (__m256i, __m256i, __m256i) {
    // Extract the low quadword
    let state0ab: __m128i = _mm256_castsi256_si128(state0);
    let mut state0a = _mm_cvtsi128_si64(state0ab) as u64;

    // Zero the low quadword
    let zero = _mm256_setzero_si256();
    let state0bcd = _mm256_blend_epi32::<0x3>(state0, zero);

    // Scalar exponentiation
    state0a = sbox_partial(state0a);

    let epsilon = _mm256_set1_epi64x(0xffffffff);
    let (
        (mut unreduced_lo0_s, mut unreduced_lo1_s, mut unreduced_lo2_s),
        (mut unreduced_hi0, mut unreduced_hi1, mut unreduced_hi2),
    ) = mds_multiply_and_add_round_const_s((state0bcd, state1, state2), round_constants);
    asm!(
        // Just done the MDS matrix multiplication on high 32 bits.
        // The high results are in ymm3, ymm4, ymm5.
        // The low results (shifted by 2**63) are in ymm0, ymm1, ymm2

        // The MDS matrix multiplication was done with state[0] set to 0.
        // We must:
        //  1. propagate the vector product to state[0], which is stored in rdx.
        //  2. offset state[1..12] by the appropriate multiple of rdx
        //  3. zero the lowest quadword in the vector registers
        "vmovq xmm12, {state0a}",
        "vpbroadcastq ymm12, xmm12",
        "vpsrlq ymm13, ymm12, 32",
        "vpand ymm12, ymm14, ymm12",

        // The current matrix-vector product goes not include state[0] as an input. (Imagine Mv
        // multiplication where we've set the first element to 0.) Add the remaining bits now.
        // TODO: This is a bit of an afterthought, which is why these constants are loaded 22
        //   times... There's likely a better way of merging those results.
        "vmovdqu ymm6, {mds_matrix}[rip]",
        "vmovdqu ymm7, {mds_matrix}[rip + 32]",
        "vmovdqu ymm8, {mds_matrix}[rip + 64]",
        "vpsllvq ymm9, ymm13, ymm6",
        "vpsllvq ymm10, ymm13, ymm7",
        "vpsllvq ymm11, ymm13, ymm8",
        "vpsllvq ymm6, ymm12, ymm6",
        "vpsllvq ymm7, ymm12, ymm7",
        "vpsllvq ymm8, ymm12, ymm8",
        "vpaddq  ymm3, ymm9, ymm3",
        "vpaddq  ymm4, ymm10, ymm4",
        "vpaddq  ymm5, ymm11, ymm5",
        "vpaddq  ymm0, ymm6, ymm0",
        "vpaddq  ymm1, ymm7, ymm1",
        "vpaddq  ymm2, ymm8, ymm2",
        // Reduction required.

        state0a = in(reg) state0a,
        mds_matrix = sym TOP_ROW_EXPS,
        inout("ymm0") unreduced_lo0_s,
        inout("ymm1") unreduced_lo1_s,
        inout("ymm2") unreduced_lo2_s,
        inout("ymm3") unreduced_hi0,
        inout("ymm4") unreduced_hi1,
        inout("ymm5") unreduced_hi2,
        out("ymm6") _,out("ymm7") _, out("ymm8") _, out("ymm9") _,
        out("ymm10") _, out("ymm11") _, out("ymm12") _, out("ymm13") _,
        in("ymm14") epsilon,
        options(pure, nomem, preserves_flags, nostack),
    );
    mds_layer_reduce(
        (unreduced_lo0_s, unreduced_lo1_s, unreduced_lo2_s),
        (unreduced_hi0, unreduced_hi1, unreduced_hi2),
    )
}

#[inline(always)]
unsafe fn full_round(
    state: (__m256i, __m256i, __m256i),
    round_constants: (*const u64, usize),
) -> (__m256i, __m256i, __m256i) {
    let state = sbox_layer_full(state);
    let state = mds_const_layers_full(state, round_constants);
    state
}

#[inline] // Called twice; permit inlining but don't _require_ it
unsafe fn half_full_rounds(
    mut state: (__m256i, __m256i, __m256i),
    start_round: usize,
) -> (__m256i, __m256i, __m256i) {
    let base = (&FUSED_ROUND_CONSTANTS
        [WIDTH * start_round..WIDTH * start_round + WIDTH * HALF_N_FULL_ROUNDS])
        .as_ptr();

    for i in 0..HALF_N_FULL_ROUNDS {
        state = full_round(state, (base, i * WIDTH * size_of::<u64>()));
    }
    state
}

#[inline(always)]
unsafe fn all_partial_rounds(
    mut state: (__m256i, __m256i, __m256i),
    start_round: usize,
) -> (__m256i, __m256i, __m256i) {
    let base = (&FUSED_ROUND_CONSTANTS
        [WIDTH * start_round..WIDTH * start_round + WIDTH * N_PARTIAL_ROUNDS])
        .as_ptr();

    for i in 0..N_PARTIAL_ROUNDS {
        state = partial_round(state, (base, i * WIDTH * size_of::<u64>()));
    }
    state
}

#[inline(always)]
unsafe fn load_state(state: &[GoldilocksField; 12]) -> (__m256i, __m256i, __m256i) {
    (
        _mm256_loadu_si256((&state[0..4]).as_ptr().cast::<__m256i>()),
        _mm256_loadu_si256((&state[4..8]).as_ptr().cast::<__m256i>()),
        _mm256_loadu_si256((&state[8..12]).as_ptr().cast::<__m256i>()),
    )
}

#[inline(always)]
unsafe fn store_state(buf: &mut [GoldilocksField; 12], state: (__m256i, __m256i, __m256i)) {
    _mm256_storeu_si256((&mut buf[0..4]).as_mut_ptr().cast::<__m256i>(), state.0);
    _mm256_storeu_si256((&mut buf[4..8]).as_mut_ptr().cast::<__m256i>(), state.1);
    _mm256_storeu_si256((&mut buf[8..12]).as_mut_ptr().cast::<__m256i>(), state.2);
}

#[inline]
pub unsafe fn poseidon(state: &[GoldilocksField; 12]) -> [GoldilocksField; 12] {
    let state = load_state(state);

    // The first constant layer must be done explicitly. The remaining constant layers are fused
    // with the preceeding MDS layer.
    let state = const_layer(state, &ALL_ROUND_CONSTANTS[0..WIDTH].try_into().unwrap());

    let state = half_full_rounds(state, 0);
    let state = all_partial_rounds(state, HALF_N_FULL_ROUNDS);
    let state = half_full_rounds(state, HALF_N_FULL_ROUNDS + N_PARTIAL_ROUNDS);

    let mut res = [GoldilocksField::ZERO; 12];
    store_state(&mut res, state);
    res
}

#[inline(always)]
pub unsafe fn constant_layer(state_arr: &mut [GoldilocksField; WIDTH], round_ctr: usize) {
    let state = load_state(state_arr);
    let round_consts = &ALL_ROUND_CONSTANTS[WIDTH * round_ctr..][..WIDTH]
        .try_into()
        .unwrap();
    let state = const_layer(state, round_consts);
    store_state(state_arr, state);
}

#[inline(always)]
pub unsafe fn sbox_layer(state_arr: &mut [GoldilocksField; WIDTH]) {
    let state = load_state(state_arr);
    let state = sbox_layer_full(state);
    store_state(state_arr, state);
}

#[inline(always)]
pub unsafe fn mds_layer(state: &[GoldilocksField; WIDTH]) -> [GoldilocksField; WIDTH] {
    let state = load_state(state);
    // We want to do an MDS layer without the constant layer.
    // The FUSED_ROUND_CONSTANTS for the last round are all 0 (shifted by 2**63 as required).
    let round_consts = FUSED_ROUND_CONSTANTS[WIDTH * (N_ROUNDS - 1)..].as_ptr();
    let state = mds_const_layers_full(state, (round_consts, 0));
    let mut res = [GoldilocksField::ZERO; 12];
    store_state(&mut res, state);
    res
}<|MERGE_RESOLUTION|>--- conflicted
+++ resolved
@@ -46,11 +46,7 @@
     let mut i = 0;
     let wanted_matrix_exps = [0, 0, 1, 0, 3, 5, 1, 8, 12, 3, 16, 10];
     while i < WIDTH {
-<<<<<<< HEAD
-        if <GoldilocksField as Poseidon>::MDS_MATRIX_EXPS[i] != wanted_matrix_exps[i] {
-=======
         if <GoldilocksField as Poseidon<12>>::MDS_MATRIX_EXPS[i] != wanted_matrix_exps[i] {
->>>>>>> 68e3befc
             return false;
         }
         i += 1;
@@ -65,11 +61,7 @@
     let mut cumul = 0;
     let mut i = 0;
     while i < WIDTH {
-<<<<<<< HEAD
-        cumul += 1 << <GoldilocksField as Poseidon>::MDS_MATRIX_EXPS[i];
-=======
         cumul += 1 << <GoldilocksField as Poseidon<12>>::MDS_MATRIX_EXPS[i];
->>>>>>> 68e3befc
         i += 1;
     }
     cumul

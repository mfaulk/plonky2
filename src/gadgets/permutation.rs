--- conflicted
+++ resolved
@@ -371,14 +371,9 @@
     use crate::plonk::verifier::verify;
 
     fn test_permutation_good(size: usize) -> Result<()> {
-<<<<<<< HEAD
         const D: usize = 2;
         type C = PoseidonGoldilocksConfig;
         type F = <C as GenericConfig<D>>::F;
-=======
-        type F = GoldilocksField;
-        const D: usize = 4;
->>>>>>> 68e3befc
 
         let config = CircuitConfig::standard_recursion_config();
 
@@ -402,14 +397,9 @@
     }
 
     fn test_permutation_duplicates(size: usize) -> Result<()> {
-<<<<<<< HEAD
         const D: usize = 2;
         type C = PoseidonGoldilocksConfig;
         type F = <C as GenericConfig<D>>::F;
-=======
-        type F = GoldilocksField;
-        const D: usize = 4;
->>>>>>> 68e3befc
 
         let config = CircuitConfig::standard_recursion_config();
 
@@ -437,14 +427,9 @@
     }
 
     fn test_permutation_bad(size: usize) -> Result<()> {
-<<<<<<< HEAD
         const D: usize = 2;
         type C = PoseidonGoldilocksConfig;
         type F = <C as GenericConfig<D>>::F;
-=======
-        type F = GoldilocksField;
-        const D: usize = 4;
->>>>>>> 68e3befc
 
         let config = CircuitConfig::standard_recursion_config();
 

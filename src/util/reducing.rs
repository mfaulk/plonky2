--- conflicted
+++ resolved
@@ -259,16 +259,10 @@
     use crate::plonk::verifier::verify;
 
     fn test_reduce_gadget_base(n: usize) -> Result<()> {
-<<<<<<< HEAD
         const D: usize = 2;
         type C = PoseidonGoldilocksConfig;
         type F = <C as GenericConfig<D>>::F;
         type FF = <C as GenericConfig<D>>::FE;
-=======
-        type F = GoldilocksField;
-        type FF = QuarticExtension<GoldilocksField>;
-        const D: usize = 4;
->>>>>>> 68e3befc
 
         let config = CircuitConfig::standard_recursion_config();
 
@@ -294,16 +288,10 @@
     }
 
     fn test_reduce_gadget(n: usize) -> Result<()> {
-<<<<<<< HEAD
         const D: usize = 2;
         type C = PoseidonGoldilocksConfig;
         type F = <C as GenericConfig<D>>::F;
         type FF = <C as GenericConfig<D>>::FE;
-=======
-        type F = GoldilocksField;
-        type FF = QuarticExtension<GoldilocksField>;
-        const D: usize = 4;
->>>>>>> 68e3befc
 
         let config = CircuitConfig::standard_recursion_config();
 
